--- conflicted
+++ resolved
@@ -58,13 +58,8 @@
    * Requests the data using the provided fetcher.
    */
   protected requestData<D>(key: SWRKey, fetcher: SWRFetcher<D>): Promise<D | undefined> {
-<<<<<<< HEAD
-    return fetcher(key).catch((data) => {
+    return Promise.resolve(fetcher(key)).catch((data) => {
       this.errors.dispatchEvent(new CustomEvent<ErrorEventData<D>>(key, { detail: { data } }))
-=======
-    return Promise.resolve(fetcher(key)).catch((detail) => {
-      this.errors.dispatchEvent(new CustomEvent(key, { detail }))
->>>>>>> 815d5ee5
       return undefined
     })
   }
